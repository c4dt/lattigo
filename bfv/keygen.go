package bfv

import (
	"encoding/binary"
	"errors"
	"github.com/ldsec/lattigo/ring"
	"math"
	"math/bits"
)

// KeyGenerator is a structure that stores the elements required to create new keys,
// as well as a small memory pool for intermediate values.
type KeyGenerator struct {
	bfvcontext *BfvContext
	context    *ring.Context
	polypool   *ring.Poly
}

// Secretkey is a structure that stores the secret-key
type SecretKey struct {
	sk *ring.Poly
}

// Publickey is a structure that stores the public-key
type PublicKey struct {
	pk [2]*ring.Poly
}

// Rotationkeys is a structure that stores the switching-keys required during the homomorphic rotations.
type RotationKeys struct {
	bfvcontext       *BfvContext
	bitDecomp        uint64
	evakey_rot_col_L map[uint64]*SwitchingKey
	evakey_rot_col_R map[uint64]*SwitchingKey
	evakey_rot_row   *SwitchingKey
}

// Evaluationkey is a structure that stores the switching-keys required during the relinearization.
type EvaluationKey struct {
	evakey []*SwitchingKey
}

// Switchingkey is a structure that stores the switching-keys required during the key-switching.
type SwitchingKey struct {
	bitDecomp uint64
	evakey    [][][2]*ring.Poly
}

<<<<<<< HEAD
// Get returns the switching key backing slice
func (swk *SwitchingKey) Get() [][][2]*ring.Poly {
	return swk.evakey
}

// NewKeyGenerator creates a new keygenerator, from which the secret and public keys, as well as the evaluation,
=======
// NewKeyGenerator creates a new KeyGenerator, from which the secret and public keys, as well as the evaluation,
>>>>>>> 12ff58e9
// rotation and switching keys can be generated.
func (bfvcontext *BfvContext) NewKeyGenerator() (keygen *KeyGenerator) {
	keygen = new(KeyGenerator)
	keygen.bfvcontext = bfvcontext
	keygen.context = bfvcontext.contextQ
	keygen.polypool = keygen.context.NewPoly()
	return
}

// Newsecretkey creates a new SecretKey with the distribution [1/3, 1/3, 1/3]
func (keygen *KeyGenerator) NewSecretKey() (sk *SecretKey) {
	sk, _ = keygen.NewSecretkeyWithDistrib(1.0 / 3)
	return sk
}

// Newsecretkey creates a new SecretKey with the distribution [(p-1)/2, p, (p-1)/2]
func (keygen *KeyGenerator) NewSecretkeyWithDistrib(p float64) (sk *SecretKey, err error) {

	sk = new(SecretKey)
	if sk.sk, err = keygen.bfvcontext.ternarySampler.SampleMontgomeryNTTNew(p); err != nil {
		return nil, err
	}

	return sk, nil
}

// NewSecretKeyEmpty creates a new SecretKey with all coeffcients set to zero, ready to received a marshaled SecretKey.
func (keygen *KeyGenerator) NewSecretKeyEmpty() *SecretKey {
	sk := new(SecretKey)
	sk.sk = keygen.context.NewPoly()
	return sk
}

// Get returns the polynomial of the target secret-key.
func (sk *SecretKey) Get() *ring.Poly {
	return sk.sk
}

// Set sets the polynomial of the target secret key as the input polynomial.
func (sk *SecretKey) Set(poly *ring.Poly) {
	sk.sk = poly.CopyNew()
}

// MarshalBinary encodes a secret-key on a byte slice. The total size in byte is 1 + N/4.
func (sk *SecretKey) MarshalBinary() ([]byte, error) {

	var err error

	N := uint64(len(sk.sk.Coeffs[0]))
	numberModuli := uint64(len(sk.sk.Coeffs))

	if numberModuli > 0xFF {
		return nil, errors.New("error : max degree uint16 overflow")
	}

	data := make([]byte, 2+((N*numberModuli)<<3))

	data[0] = uint8((bits.Len64(uint64(N)) - 1))
	data[1] = uint8(numberModuli)

	pointer := uint64(2)

	if pointer, err = ring.WriteCoeffsTo(pointer, N, numberModuli, sk.sk.Coeffs, data); err != nil {
		return nil, err
	}

	return data, nil
}

// UnMarshalBinary decode a previously marshaled secret-key on the target secret-key.
// The target secret-key must be of the appropriate format, it can be created with the methode NewSecretKeyEmpty().
func (sk *SecretKey) UnMarshalBinary(data []byte) error {

	N := uint64(1 << data[0])
	numberModuli := uint64(data[1])

	pointer := uint64(2)

	if ((uint64(len(data)) - pointer) >> 3) != (N * numberModuli) {
		return errors.New("error : invalid secret-key encoding")
	}

	ring.DecodeCoeffs(pointer, N, numberModuli, sk.sk.Coeffs, data)

	return nil
}

// Newpublickey generates a new publickkey from the provided secret-key
func (keygen *KeyGenerator) NewPublicKey(sk *SecretKey) (pk *PublicKey) {

	pk = new(PublicKey)

	//pk[0] = [-(a*s + e)]
	//pk[1] = [a]
	pk.pk[0] = keygen.bfvcontext.gaussianSampler.SampleNTTNew()
	pk.pk[1] = keygen.context.NewUniformPoly()

	keygen.context.MulCoeffsMontgomeryAndAdd(sk.sk, pk.pk[1], pk.pk[0])
	keygen.context.Neg(pk.pk[0], pk.pk[0])

	return pk
}

<<<<<<< HEAD
func (bfvContext *BfvContext) NewPublicKey() (pk *PublicKey) {
=======
func (keygen *KeyGenerator) NewPublicKeyEmpty() (pk *PublicKey) {
>>>>>>> 12ff58e9
	pk = new(PublicKey)
	pk.pk[0] = bfvContext.contextQ.NewPoly()
	pk.pk[1] = bfvContext.contextQ.NewPoly()
	return
}

// Get returns the polynomials of the public-key.
func (pk *PublicKey) Get() [2]*ring.Poly {
	return pk.pk
}

// Set sets the polynomial of the public-key as the input polynomials.
func (pk *PublicKey) Set(p [2]*ring.Poly) {
	pk.pk[0] = p[0].CopyNew()
	pk.pk[1] = p[1].CopyNew()
}

// MarshalBinary encodes a public-key on a byte slice. The total size is 2 + 16 * N * numberModuliQ.
func (pk *PublicKey) MarshalBinary() ([]byte, error) {

	var err error

	N := uint64(len(pk.pk[0].Coeffs[0]))
	numberModuli := uint64(len(pk.pk[0].Coeffs))

	if numberModuli > 0xFF {
		return nil, errors.New("error : max degree uint16 overflow")
	}

	data := make([]byte, 2+((N*numberModuli)<<4))

	data[0] = uint8((bits.Len64(uint64(N)) - 1))
	data[1] = uint8(numberModuli)

	pointer := uint64(2)

	if pointer, err = ring.WriteCoeffsTo(pointer, N, numberModuli, pk.pk[0].Coeffs, data); err != nil {
		return nil, err
	}

	if pointer, err = ring.WriteCoeffsTo(pointer, N, numberModuli, pk.pk[1].Coeffs, data); err != nil {
		return nil, err
	}

	return data, nil
}

// UnMarshalBinary decodes a previously marshaled public-key on the target public-key.
// The target public-key must have the appropriate format and size, it can be created with
// the methode NewPublicKeyEmpty().
func (pk *PublicKey) UnMarshalBinary(data []byte) error {

	N := uint64(1 << data[0])
	numberModuli := uint64(data[1])

	pointer := uint64(2)

	if ((uint64(len(data)) - pointer) >> 4) != (N * numberModuli) {
		return errors.New("error : invalid publickey encoding")
	}

	pointer, _ = ring.DecodeCoeffs(pointer, N, numberModuli, pk.pk[0].Coeffs, data)
	pointer, _ = ring.DecodeCoeffs(pointer, N, numberModuli, pk.pk[1].Coeffs, data)

	return nil
}

// NewKeyPair generates a new secret-key with distribution [1/3, 1/3, 1/3] and a corresponding public-key.
func (keygen *KeyGenerator) NewKeyPair() (sk *SecretKey, pk *PublicKey) {
	sk = keygen.NewSecretKey()
	return sk, keygen.NewPublicKey(sk)
}

// NewRelinKey generates a new evaluation key from the provided secret-key. It will be used to relinearize a ciphertext (encrypted under a public-key generated from the provided secret-key)
// of degree > 1 to a ciphertext of degree 1. Max degree is the maximum degree of the ciphertext allowed to relinearize. Bitdecomp is the power of two binary decomposition of the key.
// A higher bigdecomp will induce smaller keys, faster key-switching, but at the cost of more noise.
func (keygen *KeyGenerator) NewRelinKey(sk *SecretKey, maxDegree, bitDecomp uint64) (newEvakey *EvaluationKey) {

	newEvakey = new(EvaluationKey)
	newEvakey.evakey = make([]*SwitchingKey, maxDegree)
	keygen.polypool.Copy(sk.Get())
	for i := uint64(0); i < maxDegree; i++ {
		keygen.context.MulCoeffsMontgomery(keygen.polypool, sk.Get(), keygen.polypool)
		newEvakey.evakey[i] = newswitchintkey(keygen.bfvcontext, keygen.polypool, sk.Get(), bitDecomp)
	}
	keygen.polypool.Zero()

	return
}

<<<<<<< HEAD
func (bfvcontext *BfvContext) NewRelinKey(maxDegree, bitDecomp uint64) (evakey *EvaluationKey) {
=======
func (keygen *KeyGenerator) NewRelinKeyEmpty(maxDegree, bitDecomp uint64) (evakey *EvaluationKey) {
>>>>>>> 12ff58e9
	evakey = new(EvaluationKey)

	if bitDecomp > bfvcontext.maxBit || bitDecomp == 0 {
		bitDecomp = bfvcontext.maxBit
	}

	context := bfvcontext.contextQ

	// delta_sk = sk_input - sk_output = GaloisEnd(sk_output, rotation) - sk_output
	var bitLog uint64

	evakey.evakey = make([]*SwitchingKey, maxDegree)

	for w := uint64(0); w < maxDegree; w++ {

		evakey.evakey[w] = new(SwitchingKey)
		evakey.evakey[w].bitDecomp = bitDecomp
		evakey.evakey[w].evakey = make([][][2]*ring.Poly, len(context.Modulus))

		for i, qi := range context.Modulus {

			bitLog = uint64(math.Ceil(float64(bits.Len64(qi)) / float64(bitDecomp)))

			evakey.evakey[w].evakey[i] = make([][2]*ring.Poly, bitLog)

			for j := uint64(0); j < bitLog; j++ {
				evakey.evakey[w].evakey[i][j][0] = context.NewPoly()
				evakey.evakey[w].evakey[i][j][1] = context.NewPoly()
			}
		}
	}

	return
}

// Get returns the slice of switchintkeys of the evaluation-key.
func (evk *EvaluationKey) Get() []*SwitchingKey {
	return evk.evakey
}

// SetRelinKeys sets the polynomial of the target evaluation-key as the input polynomials.
func (newevakey *EvaluationKey) SetRelinKeys(rlk [][][][2]*ring.Poly, bitDecomp uint64) {

	newevakey.evakey = make([]*SwitchingKey, len(rlk))
	for i := range rlk {
		newevakey.evakey[i] = new(SwitchingKey)
		newevakey.evakey[i].bitDecomp = bitDecomp
		newevakey.evakey[i].evakey = make([][][2]*ring.Poly, len(rlk[i]))
		for j := range rlk[i] {
			newevakey.evakey[i].evakey[j] = make([][2]*ring.Poly, len(rlk[i][j]))
			for u := range rlk[i][j] {
				newevakey.evakey[i].evakey[j][u][0] = rlk[i][j][u][0].CopyNew()
				newevakey.evakey[i].evakey[j][u][1] = rlk[i][j][u][1].CopyNew()
			}
		}
	}
}

// Newswitchintkey generates a new key-switching key, that will allow to re-encrypt under the output-key a ciphertext encrypted under the input-key. Bitdecomp
// is the power of two binary decomposition of the key. A higher bigdecomp will induce smaller keys, faster key-switching, but at the cost of more noise.
func (keygen *KeyGenerator) NewSwitchingKey(sk_input, sk_output *SecretKey, bitDecomp uint64) (newevakey *SwitchingKey) {

	keygen.context.Sub(sk_input.Get(), sk_output.Get(), keygen.polypool)
	newevakey = newswitchintkey(keygen.bfvcontext, keygen.polypool, sk_output.Get(), bitDecomp)
	keygen.polypool.Zero()

	return
}

func (keygen *KeyGenerator) NewSwitchingKeyEmpty(bitDecomp uint64) (evakey *SwitchingKey) {
	evakey = new(SwitchingKey)

	if bitDecomp > keygen.bfvcontext.maxBit || bitDecomp == 0 {
		bitDecomp = keygen.bfvcontext.maxBit
	}

	context := keygen.bfvcontext.contextQ

	evakey.bitDecomp = bitDecomp

	// delta_sk = sk_input - sk_output = GaloisEnd(sk_output, rotation) - sk_output
	var bitLog uint64

	evakey.evakey = make([][][2]*ring.Poly, len(context.Modulus))

	for i, qi := range context.Modulus {

		bitLog = uint64(math.Ceil(float64(bits.Len64(qi)) / float64(bitDecomp)))

		evakey.evakey[i] = make([][2]*ring.Poly, bitLog)

		for j := uint64(0); j < bitLog; j++ {
			evakey.evakey[i][j][0] = context.NewPoly()
			evakey.evakey[i][j][1] = context.NewPoly()
		}
	}

	return
}

// Newrotationkeys generates a new struct of rotationkeys storing the keys for the specified rotations. The provided secret-key must be the secret-key used to generate the public-key under
// which the ciphertexts to rotate are encrypted under. Bitdecomp is the power of two binary decomposition of the key. A higher bigdecomp will induce smaller keys, faster key-switching,
// but at the cost of more noise. rotLeft and rotRight must be a slice of uint64 rotations, row is a boolean value indicating if the key for the row rotation must be generated.
func (keygen *KeyGenerator) NewRotationKeys(sk *SecretKey, bitDecomp uint64, rotLeft []uint64, rotRight []uint64, row bool) (rotKey *RotationKeys) {

	rotKey = new(RotationKeys)
	rotKey.bfvcontext = keygen.bfvcontext
	rotKey.bitDecomp = bitDecomp

	if rotLeft != nil {
		rotKey.evakey_rot_col_L = make(map[uint64]*SwitchingKey)
		for _, n := range rotLeft {
			if rotKey.evakey_rot_col_L[n] == nil && n != 0 {
				rotKey.evakey_rot_col_L[n] = genrotkey(keygen, sk.Get(), keygen.bfvcontext.galElRotColLeft[n], bitDecomp)
			}
		}
	}

	if rotRight != nil {
		rotKey.evakey_rot_col_R = make(map[uint64]*SwitchingKey)
		for _, n := range rotRight {
			if rotKey.evakey_rot_col_R[n] == nil && n != 0 {
				rotKey.evakey_rot_col_R[n] = genrotkey(keygen, sk.Get(), keygen.bfvcontext.galElRotColRight[n], bitDecomp)
			}
		}
	}

	if row {
		rotKey.evakey_rot_row = genrotkey(keygen, sk.Get(), keygen.bfvcontext.galElRotRow, bitDecomp)
	}

	return rotKey
}

func (keygen *KeyGenerator) NewRotationKeysEmpty() (rotKey *RotationKeys) {

	rotKey = new(RotationKeys)
	rotKey.bfvcontext = keygen.bfvcontext

	return rotKey

}

// Newrotationkeys generates a new struct of rotationkeys storing the keys of all the left and right powers of two rotations. The provided secret-key must be the secret-key used to generate the public-key under
// which the ciphertexts to rotate are encrypted under. rows is a boolean value indicatig if the keys for the row rotation have to be generated. Bitdecomp is the power of two binary decomposition of the key.
// A higher bigdecomp will induce smaller keys, faster key-switching, but at the cost of more noise.
func (keygen *KeyGenerator) NewRotationKeysPow2(sk *SecretKey, bitDecomp uint64, row bool) (rotKey *RotationKeys) {

	rotKey = new(RotationKeys)
	rotKey.bfvcontext = keygen.bfvcontext
	rotKey.bitDecomp = bitDecomp

	rotKey.evakey_rot_col_L = make(map[uint64]*SwitchingKey)
	rotKey.evakey_rot_col_R = make(map[uint64]*SwitchingKey)

	for n := uint64(1); n < rotKey.bfvcontext.n>>1; n <<= 1 {

		rotKey.evakey_rot_col_L[n] = genrotkey(keygen, sk.Get(), keygen.bfvcontext.galElRotColLeft[n], bitDecomp)
		rotKey.evakey_rot_col_R[n] = genrotkey(keygen, sk.Get(), keygen.bfvcontext.galElRotColRight[n], bitDecomp)
	}

	if row {
		rotKey.evakey_rot_row = genrotkey(keygen, sk.Get(), keygen.bfvcontext.galElRotRow, bitDecomp)
	}

	return
}

// genrotkey is a methode used in the rotation-keys generation.
func genrotkey(keygen *KeyGenerator, sk *ring.Poly, gen, bitDecomp uint64) (switchkey *SwitchingKey) {

	ring.PermuteNTT(sk, gen, keygen.polypool)
	keygen.context.Sub(keygen.polypool, sk, keygen.polypool)
	switchkey = newswitchintkey(keygen.bfvcontext, keygen.polypool, sk, bitDecomp)
	keygen.polypool.Zero()

	return
}

// newswitchintkey is a generic methode to generate key-switching keys used in the evaluation, key-switching and rotation-keys generation.
func newswitchintkey(bfvcontext *BfvContext, sk_in, sk_out *ring.Poly, bitDecomp uint64) (switchkey *SwitchingKey) {

	if bitDecomp > bfvcontext.maxBit || bitDecomp == 0 {
		bitDecomp = bfvcontext.maxBit
	}

	switchkey = new(SwitchingKey)

	context := bfvcontext.contextQ

	switchkey.bitDecomp = uint64(bitDecomp)

	mredParams := context.GetMredParams()

	// delta_sk = sk_input - sk_output = GaloisEnd(sk_output, rotation) - sk_output

	var bitLog uint64

	switchkey.evakey = make([][][2]*ring.Poly, len(context.Modulus))

	for i, qi := range context.Modulus {

		bitLog = uint64(math.Ceil(float64(bits.Len64(qi)) / float64(bitDecomp)))

		switchkey.evakey[i] = make([][2]*ring.Poly, bitLog)

		for j := uint64(0); j < bitLog; j++ {

			// e
			switchkey.evakey[i][j][0] = bfvcontext.gaussianSampler.SampleNTTNew()
			// a
			switchkey.evakey[i][j][1] = context.NewUniformPoly()

			// e + sk_in * (qiBarre*qiStar) * 2^w
			// (qiBarre*qiStar)%qi = 1, else 0
			for w := uint64(0); w < context.N; w++ {
				switchkey.evakey[i][j][0].Coeffs[i][w] += ring.PowerOf2(sk_in.Coeffs[i][w], bitDecomp*j, qi, mredParams[i])
			}

			// sk_in * (qiBarre*qiStar) * 2^w - a*sk + e
			context.MulCoeffsMontgomeryAndSub(switchkey.evakey[i][j][1], sk_out, switchkey.evakey[i][j][0])

			context.MForm(switchkey.evakey[i][j][0], switchkey.evakey[i][j][0])
			context.MForm(switchkey.evakey[i][j][1], switchkey.evakey[i][j][1])
		}
	}

	return
}

// MarshalBinary encodes an evaluation key on a byte slice. The total size depends on each modulus size and the bit decomp.
// It will approximately be 5 + maxDegree * numberModuli * ( 1 + 2 * 8 * N * numberModuli * logQi/bitDecomp).
func (evaluationkey *EvaluationKey) MarshalBinary() ([]byte, error) {

	var err error

	N := uint64(len(evaluationkey.evakey[0].evakey[0][0][0].Coeffs[0]))
	numberModuli := uint64(len(evaluationkey.evakey[0].evakey[0][0][0].Coeffs))
	decomposition := numberModuli
	bitDecomp := evaluationkey.evakey[0].bitDecomp

	maxDegree := uint64(len(evaluationkey.evakey))

	if numberModuli > 0xFF {
		return nil, errors.New("cannot marshal evaluationkey -> max number moduli uint16 overflow")
	}

	if decomposition > 0xFF {
		return nil, errors.New("cannot marshal evaluationkey -> max decomposition uint16 overflow")
	}

	if bitDecomp > 0xFF {
		return nil, errors.New("cannot marshal evaluationkey -> max bitDecomp uint16 overflow")
	}

	if maxDegree > 0xFF {
		return nil, errors.New("cannot marshal evaluationkey -> max degree uint16 overflow")
	}

	var dataLen uint64
	dataLen = 5
	for i := uint64(0); i < maxDegree; i++ {
		for j := uint64(0); j < decomposition; j++ {
			dataLen += 1                                                                         //Information about the size of the bitdecomposition
			dataLen += 2 * 8 * N * numberModuli * uint64(len(evaluationkey.evakey[i].evakey[j])) // nb coefficients * 8
		}
	}

	data := make([]byte, dataLen)

	data[0] = uint8(bits.Len64(uint64(N)) - 1)
	data[1] = uint8(numberModuli)
	data[2] = uint8(decomposition)
	data[3] = uint8(bitDecomp)
	data[4] = uint8(maxDegree)

	pointer := uint64(5)

	var bitLog uint8
	for i := uint64(0); i < maxDegree; i++ {
		for j := uint64(0); j < decomposition; j++ {
			bitLog = uint8(len(evaluationkey.evakey[i].evakey[j]))
			data[pointer] = bitLog
			pointer += 1
			for x := uint8(0); x < bitLog; x++ {
				if pointer, err = ring.WriteCoeffsTo(pointer, N, numberModuli, evaluationkey.evakey[i].evakey[j][x][0].Coeffs, data); err != nil {
					return nil, err
				}

				if pointer, err = ring.WriteCoeffsTo(pointer, N, numberModuli, evaluationkey.evakey[i].evakey[j][x][1].Coeffs, data); err != nil {
					return nil, err
				}
			}
		}
	}

	return data, nil
}

// UnMarshalBinary decodes a previously marshaled evaluation-key on the target evaluation-key. The target evaluation-key
// must have the appropriate format and size, it can be created with the methode NewRelinKeyEmpty(uint64, uint64).
func (evaluationkey *EvaluationKey) UnMarshalBinary(data []byte) error {

	N := uint64(1 << data[0])
	numberModuli := uint64(data[1])
	decomposition := uint64(data[2])
	bitDecomp := uint64(data[3])
	maxDegree := uint64(data[4])

	pointer := uint64(5)
	var bitLog uint64
	for i := uint64(0); i < maxDegree; i++ {

		evaluationkey.evakey[i].bitDecomp = bitDecomp

		for j := uint64(0); j < decomposition; j++ {

			bitLog = uint64(data[pointer])
			pointer += 1

			for x := uint64(0); x < bitLog; x++ {

				if uint64(len(evaluationkey.evakey[i].evakey[j][x][0].Coeffs)) != numberModuli {
					return errors.New("cannot unmarshal evaluation-key -> receiver (numberModuli does not match data)")
				}

				if uint64(len(evaluationkey.evakey[i].evakey[j][x][1].Coeffs)) != numberModuli {
					return errors.New("cannot unmarshal evaluation-key -> receiver (numberModuli does not match data)")
				}

				pointer, _ = ring.DecodeCoeffs(pointer, N, numberModuli, evaluationkey.evakey[i].evakey[j][x][0].Coeffs, data)
				pointer, _ = ring.DecodeCoeffs(pointer, N, numberModuli, evaluationkey.evakey[i].evakey[j][x][1].Coeffs, data)
			}
		}
	}

	return nil
}

// MarshalBinary encodes an switching-key on a byte slice. The total size in byte will be approximately 5 + numberModuli * ( 1 + 2 * 8 * N * numberModuli * logQi/bitDecomp).
func (switchkey *SwitchingKey) MarshalBinary() ([]byte, error) {

	var err error

	N := uint64(len(switchkey.evakey[0][0][0].Coeffs[0]))
	level := uint64(len(switchkey.evakey[0][0][0].Coeffs))
	decomposition := level
	bitDecomp := switchkey.bitDecomp

	if level > 0xFF {
		return nil, errors.New("cannot marshal switching-key -> max number modulie uint8 overflow")
	}

	if decomposition > 0xFF {
		return nil, errors.New("cannot marshal switching-key -> max decomposition uint8 overflow")
	}

	if bitDecomp > 0xFF {
		return nil, errors.New("cannot marshal switching-key -> max bitDecomp uint8 overflow")
	}

	var dataLen uint64
	dataLen = 4

	for j := uint64(0); j < decomposition; j++ {
		dataLen += 1                                                                    //Information about the size of the bitdecomposition
		dataLen += 2 * 8 * N * level * decomposition * uint64(len(switchkey.evakey[j])) // nb coefficients * 8
	}

	data := make([]byte, dataLen)

	data[0] = uint8(bits.Len64(uint64(N)) - 1)
	data[1] = uint8(level)
	data[2] = uint8(decomposition)
	data[3] = uint8(bitDecomp)

	pointer := uint64(4)

	var bitLog uint8

	for j := uint64(0); j < decomposition; j++ {
		bitLog = uint8(len(switchkey.evakey[j]))
		data[pointer] = bitLog
		pointer += 1
		for x := uint8(0); x < bitLog; x++ {
			if pointer, err = ring.WriteCoeffsTo(pointer, N, level, switchkey.evakey[j][x][0].Coeffs, data); err != nil {
				return nil, err
			}

			if pointer, err = ring.WriteCoeffsTo(pointer, N, level, switchkey.evakey[j][x][1].Coeffs, data); err != nil {
				return nil, err
			}
		}
	}

	return data, nil
}

// UnMarshalBinary decode a previously marshaled switching-key on the target switching-key.
// The target switching-key must have the appropriate format and size, it can be created with the methode NewSwitchingKeyEmpty(uint64).
func (switchkey *SwitchingKey) UnMarshalBinary(data []byte) error {

	N := uint64(1 << data[0])
	level := uint64(data[1])
	decomposition := uint64(data[2])
	bitDecomp := uint64(data[3])

	pointer := uint64(4)
	var bitLog uint64

	switchkey.bitDecomp = bitDecomp

	for j := uint64(0); j < decomposition; j++ {

		bitLog = uint64(data[pointer])
		pointer += 1

		for x := uint64(0); x < bitLog; x++ {

			if uint64(len(switchkey.evakey[j][x][0].Coeffs)) != decomposition {
				return errors.New("cannot unmarshal switching-key -> receiver (numberModuli does not match data)")
			}

			if uint64(len(switchkey.evakey[j][x][1].Coeffs)) != decomposition {
				return errors.New("cannot unmarshal switching-key -> receiver (numberModuli does not match data)")
			}

			pointer, _ = ring.DecodeCoeffs(pointer, N, level, switchkey.evakey[j][x][0].Coeffs, data)
			pointer, _ = ring.DecodeCoeffs(pointer, N, level, switchkey.evakey[j][x][1].Coeffs, data)
		}
	}

	return nil
}

// MarshalBinary encodes a rotationkeys structure on a byte slice. The total size in byte is approximately
// 5 + 4*(nb left rot + num right rot) + (nb left rot + num right rot + 1 (if rotate row)) * numberModuli * ( 1 + 2 * 8 * N * numberModuli * logQi/bitDecomp).
func (rotationkey *RotationKeys) MarshalBinary() ([]byte, error) {

	var err error

	N := uint64(rotationkey.bfvcontext.n)
	numberModuli := uint64(len(rotationkey.bfvcontext.contextQ.Modulus))
	decomposition := numberModuli
	bitDecomp := rotationkey.bitDecomp
	mappingRow := 0
	mappingColL := []uint64{}
	mappingColR := []uint64{}

	if numberModuli > 0xFF {
		return nil, errors.New("error : max number modulies uint16 overflow")
	}

	if decomposition > 0xFF {
		return nil, errors.New("error : max decomposition uint16 overflow")
	}

	if bitDecomp > 0xFF {
		return nil, errors.New("error : max bitDecomp uint16 overflow")
	}

	var dataLen uint64
	dataLen = 13

	for i := uint64(1); i < rotationkey.bfvcontext.n>>1; i++ {
		if rotationkey.evakey_rot_col_L[i] != nil {

			mappingColL = append(mappingColL, i)

			for j := uint64(0); j < decomposition; j++ {
				dataLen += 1                                                                                                 //Information about the size of the bitdecomposition
				dataLen += 2 * 8 * N * numberModuli * decomposition * uint64(len(rotationkey.evakey_rot_col_L[i].evakey[j])) // nb coefficients * 8
			}
		}

		if rotationkey.evakey_rot_col_L[i] != nil {

			mappingColR = append(mappingColR, i)

			for j := uint64(0); j < decomposition; j++ {
				dataLen += 1                                                                                                 //Information about the size of the bitdecomposition
				dataLen += 2 * 8 * N * numberModuli * decomposition * uint64(len(rotationkey.evakey_rot_col_L[i].evakey[j])) // nb coefficients * 8
			}
		}
	}

	if rotationkey.evakey_rot_row != nil {
		mappingRow = 1
		for j := uint64(0); j < decomposition; j++ {
			dataLen += 1                                                                                            //Information about the size of the bitdecomposition
			dataLen += 2 * 8 * N * numberModuli * decomposition * uint64(len(rotationkey.evakey_rot_row.evakey[j])) // nb coefficients * 8
		}
	}

	dataLen += uint64(len(mappingColL)+len(mappingColR)) << 2 // size needed to encode what rotation are present

	data := make([]byte, dataLen)

	data[0] = uint8(bits.Len64(uint64(N)) - 1)
	data[1] = uint8(numberModuli)
	data[2] = uint8(decomposition)
	data[3] = uint8(bitDecomp)
	data[4] = uint8(mappingRow)

	pointer := uint64(5)

	binary.BigEndian.PutUint32(data[pointer:pointer+4], uint32(len(mappingColL)))
	pointer += 4

	binary.BigEndian.PutUint32(data[pointer:pointer+4], uint32(len(mappingColR)))
	pointer += 4

	for _, i := range mappingColL {

		binary.BigEndian.PutUint32(data[pointer:pointer+4], uint32(i))

		pointer += 4
	}

	for _, i := range mappingColR {

		binary.BigEndian.PutUint32(data[pointer:pointer+4], uint32(i))

		pointer += 4
	}

	// Encodes the different rotation key indexes
	var bitLog uint8
	if mappingRow == 1 {
		for j := uint64(0); j < decomposition; j++ {
			bitLog = uint8(len(rotationkey.evakey_rot_row.evakey[j]))
			data[pointer] = bitLog
			pointer += 1
			for x := uint8(0); x < bitLog; x++ {
				if pointer, err = ring.WriteCoeffsTo(pointer, N, numberModuli, rotationkey.evakey_rot_row.evakey[j][x][0].Coeffs, data); err != nil {
					return nil, err
				}

				if pointer, err = ring.WriteCoeffsTo(pointer, N, numberModuli, rotationkey.evakey_rot_row.evakey[j][x][1].Coeffs, data); err != nil {
					return nil, err
				}
			}
		}
	}

	for _, i := range mappingColL {
		for j := uint64(0); j < decomposition; j++ {
			bitLog = uint8(len(rotationkey.evakey_rot_col_L[i].evakey[j]))
			data[pointer] = bitLog
			pointer += 1
			for x := uint8(0); x < bitLog; x++ {
				if pointer, err = ring.WriteCoeffsTo(pointer, N, numberModuli, rotationkey.evakey_rot_col_L[i].evakey[j][x][0].Coeffs, data); err != nil {
					return nil, err
				}

				if pointer, err = ring.WriteCoeffsTo(pointer, N, numberModuli, rotationkey.evakey_rot_col_L[i].evakey[j][x][1].Coeffs, data); err != nil {
					return nil, err
				}
			}
		}
	}

	for _, i := range mappingColR {
		for j := uint64(0); j < decomposition; j++ {
			bitLog = uint8(len(rotationkey.evakey_rot_col_R[i].evakey[j]))
			data[pointer] = bitLog
			pointer += 1
			for x := uint8(0); x < bitLog; x++ {
				if pointer, err = ring.WriteCoeffsTo(pointer, N, numberModuli, rotationkey.evakey_rot_col_R[i].evakey[j][x][0].Coeffs, data); err != nil {
					return nil, err
				}

				if pointer, err = ring.WriteCoeffsTo(pointer, N, numberModuli, rotationkey.evakey_rot_col_R[i].evakey[j][x][1].Coeffs, data); err != nil {
					return nil, err
				}
			}
		}
	}

	return data, nil
}

// UnMarshalBinary decodes a previously marshaled rotation-keys on the target rotation-keys. In contrary to all
// the other structures, the unmarshaling for rotationkeys only need an empty receiver, as it is not possible to
// create receiver of the correct format and size without knowing all the content of the marshaled rotationkeys. The memory
// will be allocated on the fly.
func (rotationkey *RotationKeys) UnMarshalBinary(data []byte) error {

	N := uint64(1 << data[0])
	numberModuli := uint64(data[1])
	decomposition := uint64(data[2])
	bitDecomp := uint64(data[3])
	mappingRow := uint64(data[4])
	mappingColL := make([]uint64, binary.BigEndian.Uint32(data[5:9]))
	mappingColR := make([]uint64, binary.BigEndian.Uint32(data[9:13]))

	rotationkey.bitDecomp = uint64(bitDecomp)

	rotationkey.evakey_rot_col_L = make(map[uint64]*SwitchingKey)
	//rotationkey.evakey_rot_col_R = make(map[uint64][][][2]*ring.Poly)

	pointer := uint64(13)

	for i := 0; i < len(mappingColL); i++ {
		mappingColL[i] = uint64(binary.BigEndian.Uint32(data[pointer : pointer+4]))
		pointer += 4
	}

	for i := 0; i < len(mappingColR); i++ {
		mappingColR[i] = uint64(binary.BigEndian.Uint32(data[pointer : pointer+4]))
		pointer += 4
	}

	var bitLog uint64
	if mappingRow == 1 {

		rotationkey.evakey_rot_row = new(SwitchingKey)
		rotationkey.evakey_rot_row.bitDecomp = bitDecomp
		rotationkey.evakey_rot_row.evakey = make([][][2]*ring.Poly, decomposition)

		for j := uint64(0); j < decomposition; j++ {

			bitLog = uint64(data[pointer])
			pointer += 1

			rotationkey.evakey_rot_row.evakey[j] = make([][2]*ring.Poly, bitLog)

			for x := uint64(0); x < bitLog; x++ {

				rotationkey.evakey_rot_row.evakey[j][x][0] = new(ring.Poly)
				rotationkey.evakey_rot_row.evakey[j][x][0].Coeffs = make([][]uint64, numberModuli)
				pointer, _ = ring.DecodeCoeffsNew(pointer, N, numberModuli, rotationkey.evakey_rot_row.evakey[j][x][0].Coeffs, data)

				rotationkey.evakey_rot_row.evakey[j][x][1] = new(ring.Poly)
				rotationkey.evakey_rot_row.evakey[j][x][1].Coeffs = make([][]uint64, numberModuli)
				pointer, _ = ring.DecodeCoeffsNew(pointer, N, numberModuli, rotationkey.evakey_rot_row.evakey[j][x][1].Coeffs, data)
			}
		}
	}

	if len(mappingColL) > 0 {

		rotationkey.evakey_rot_col_L = make(map[uint64]*SwitchingKey)

		for _, i := range mappingColL {

			rotationkey.evakey_rot_col_L[i] = new(SwitchingKey)
			rotationkey.evakey_rot_col_L[i].bitDecomp = bitDecomp
			rotationkey.evakey_rot_col_L[i].evakey = make([][][2]*ring.Poly, decomposition)

			for j := uint64(0); j < decomposition; j++ {

				bitLog = uint64(data[pointer])
				pointer += 1

				rotationkey.evakey_rot_col_L[i].evakey[j] = make([][2]*ring.Poly, bitLog)

				for x := uint64(0); x < bitLog; x++ {

					rotationkey.evakey_rot_col_L[i].evakey[j][x][0] = new(ring.Poly)
					rotationkey.evakey_rot_col_L[i].evakey[j][x][0].Coeffs = make([][]uint64, numberModuli)
					pointer, _ = ring.DecodeCoeffsNew(pointer, N, numberModuli, rotationkey.evakey_rot_col_L[i].evakey[j][x][0].Coeffs, data)

					rotationkey.evakey_rot_col_L[i].evakey[j][x][1] = new(ring.Poly)
					rotationkey.evakey_rot_col_L[i].evakey[j][x][1].Coeffs = make([][]uint64, numberModuli)
					pointer, _ = ring.DecodeCoeffsNew(pointer, N, numberModuli, rotationkey.evakey_rot_col_L[i].evakey[j][x][1].Coeffs, data)
				}
			}
		}
	}

	if len(mappingColR) > 0 {

		rotationkey.evakey_rot_col_R = make(map[uint64]*SwitchingKey)

		for _, i := range mappingColR {

			rotationkey.evakey_rot_col_R[i] = new(SwitchingKey)
			rotationkey.evakey_rot_col_R[i].bitDecomp = bitDecomp
			rotationkey.evakey_rot_col_R[i].evakey = make([][][2]*ring.Poly, decomposition)

			for j := uint64(0); j < decomposition; j++ {

				bitLog = uint64(data[pointer])
				pointer += 1

				rotationkey.evakey_rot_col_R[i].evakey[j] = make([][2]*ring.Poly, bitLog)

				for x := uint64(0); x < bitLog; x++ {

					rotationkey.evakey_rot_col_R[i].evakey[j][x][0] = new(ring.Poly)
					rotationkey.evakey_rot_col_R[i].evakey[j][x][0].Coeffs = make([][]uint64, numberModuli)
					pointer, _ = ring.DecodeCoeffsNew(pointer, N, numberModuli, rotationkey.evakey_rot_col_R[i].evakey[j][x][0].Coeffs, data)

					rotationkey.evakey_rot_col_R[i].evakey[j][x][1] = new(ring.Poly)
					rotationkey.evakey_rot_col_R[i].evakey[j][x][1].Coeffs = make([][]uint64, numberModuli)
					pointer, _ = ring.DecodeCoeffsNew(pointer, N, numberModuli, rotationkey.evakey_rot_col_R[i].evakey[j][x][1].Coeffs, data)
				}
			}
		}
	}

	return nil
}<|MERGE_RESOLUTION|>--- conflicted
+++ resolved
@@ -46,16 +46,12 @@
 	evakey    [][][2]*ring.Poly
 }
 
-<<<<<<< HEAD
 // Get returns the switching key backing slice
 func (swk *SwitchingKey) Get() [][][2]*ring.Poly {
 	return swk.evakey
 }
 
-// NewKeyGenerator creates a new keygenerator, from which the secret and public keys, as well as the evaluation,
-=======
 // NewKeyGenerator creates a new KeyGenerator, from which the secret and public keys, as well as the evaluation,
->>>>>>> 12ff58e9
 // rotation and switching keys can be generated.
 func (bfvcontext *BfvContext) NewKeyGenerator() (keygen *KeyGenerator) {
 	keygen = new(KeyGenerator)
@@ -159,11 +155,7 @@
 	return pk
 }
 
-<<<<<<< HEAD
 func (bfvContext *BfvContext) NewPublicKey() (pk *PublicKey) {
-=======
-func (keygen *KeyGenerator) NewPublicKeyEmpty() (pk *PublicKey) {
->>>>>>> 12ff58e9
 	pk = new(PublicKey)
 	pk.pk[0] = bfvContext.contextQ.NewPoly()
 	pk.pk[1] = bfvContext.contextQ.NewPoly()
@@ -254,11 +246,7 @@
 	return
 }
 
-<<<<<<< HEAD
 func (bfvcontext *BfvContext) NewRelinKey(maxDegree, bitDecomp uint64) (evakey *EvaluationKey) {
-=======
-func (keygen *KeyGenerator) NewRelinKeyEmpty(maxDegree, bitDecomp uint64) (evakey *EvaluationKey) {
->>>>>>> 12ff58e9
 	evakey = new(EvaluationKey)
 
 	if bitDecomp > bfvcontext.maxBit || bitDecomp == 0 {
